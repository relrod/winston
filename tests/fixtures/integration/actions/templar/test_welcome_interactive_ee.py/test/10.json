--- conflicted
+++ resolved
@@ -602,10 +602,6 @@
         "~",
         "~",
         "~",
-<<<<<<< HEAD
-        "\"/nvme/rick/dev/ansible/winston/tests/fixtures/integration/actions/run/site.yaml\" 45L, 1051B                                                                                                                                                                                                                                                                                                                                                                                                      1,1           All"
-=======
         "\"~/github/ansible-navigator/tests/fixtures/integration/actions/run/site.yaml\" 45L, 1051B                                                                                                                                                                                                                                                                                                                                                                                                          1,1           All"
->>>>>>> 05c1af6a
     ]
 }